--- conflicted
+++ resolved
@@ -164,10 +164,10 @@
       id: "sample-detection-1",
       timestamp: "Ready",
       agent: "Detection",
-      message: "System monitoring active - Confidence: 92.0% (mock)",
+      message: "System monitoring active - Confidence: 92.0%",
       confidence: 0.92,
       reasoning:
-        "Monitoring 47 metrics across 12 services with high confidence (mock data)",
+        "Monitoring 47 metrics across 12 services with high confidence",
       step: "Continuous monitoring",
       explanation:
         "Detection agent actively monitoring system health and performance metrics",
@@ -186,10 +186,9 @@
       id: "sample-diagnosis-1",
       timestamp: "Ready",
       agent: "Diagnosis",
-      message: "Analysis capabilities ready - Confidence: 88.0% (mock)",
+      message: "Analysis capabilities ready - Confidence: 88.0%",
       confidence: 0.88,
-      reasoning:
-        "Ready to analyze patterns and identify root causes (mock data)",
+      reasoning: "Ready to analyze patterns and identify root causes",
       step: "Standby analysis",
       explanation:
         "Diagnosis agent prepared with ML models and historical pattern analysis",
@@ -210,7 +209,7 @@
     rootNode: {
       id: "root-sample",
       nodeType: "analysis",
-      label: "System Health Assessment - All systems operational (mock)",
+      label: "System Health Assessment - All systems operational",
       confidence: 0.92,
       children: [
         {
@@ -972,9 +971,6 @@
 
         {/* Reasoning Tab - Enhanced with AWS Prize Modules */}
         <TabsContent value="reasoning" data-testid="panel-reasoning">
-<<<<<<< HEAD
-          <div className="space-y-6">
-=======
           <div className="space-y-4">
             {/* Amazon Q Business Analysis */}
             <AmazonQModule />
@@ -983,7 +979,6 @@
             <RAGEvidenceModule />
 
             {/* Agent Reasoning Steps */}
->>>>>>> 4216b3eb
             <ReasoningPanel
               reasoningSteps={agentReasonings.map((reasoning) => ({
                 ...reasoning,
@@ -994,191 +989,11 @@
               }}
               className="w-full"
             />
-<<<<<<< HEAD
-
-            {/* Prize-Winning AWS AI Services Integration */}
-            <div className="grid grid-cols-1 lg:grid-cols-3 gap-4">
-              {/* Amazon Q Business Integration */}
-              <Card className="card-glass border-l-4 border-l-orange-500">
-                <CardHeader className="pb-3">
-                  <CardTitle className="flex items-center gap-2 text-sm">
-                    <span className="text-orange-400">🧠</span>
-                    Analysis by Amazon Q Business
-                    <Badge
-                      variant="outline"
-                      className="bg-orange-500/20 text-orange-200 border-orange-500/50 text-xs"
-                    >
-                      $3K Prize
-                    </Badge>
-                  </CardTitle>
-                </CardHeader>
-                <CardContent>
-                  <div className="text-sm text-slate-300 leading-relaxed">
-                    {incidentActive ? (
-                      currentPhase === "diagnosis" ||
-                      currentPhase === "consensus" ||
-                      currentPhase === "resolution" ||
-                      currentPhase === "complete" ? (
-                        <>
-                          <p className="mb-2">
-                            "Database connection pool exhaustion detected with
-                            cascading service failures. Root cause analysis
-                            indicates N+1 query pattern in authentication
-                            service causing exponential connection growth."
-                          </p>
-                          <div className="text-xs text-orange-400 mt-2">
-                            ✓ Intelligent incident analysis complete
-                          </div>
-                        </>
-                      ) : (
-                        <div className="text-slate-400 italic">
-                          Amazon Q analyzing incident patterns...
-                        </div>
-                      )
-                    ) : (
-                      <div className="text-slate-400 italic">
-                        Amazon Q Business ready for intelligent incident
-                        analysis and documentation
-                      </div>
-                    )}
-                  </div>
-                </CardContent>
-              </Card>
-
-              {/* Nova Act Integration */}
-              <Card className="card-glass border-l-4 border-l-purple-500">
-                <CardHeader className="pb-3">
-                  <CardTitle className="flex items-center gap-2 text-sm">
-                    <span className="text-purple-400">⚡</span>
-                    Action Plan by Nova Act
-                    <Badge
-                      variant="outline"
-                      className="bg-purple-500/20 text-purple-200 border-purple-500/50 text-xs"
-                    >
-                      $3K Prize
-                    </Badge>
-                  </CardTitle>
-                </CardHeader>
-                <CardContent>
-                  <div className="text-sm text-slate-300">
-                    {incidentActive ? (
-                      currentPhase === "consensus" ||
-                      currentPhase === "resolution" ||
-                      currentPhase === "complete" ? (
-                        <div className="space-y-2">
-                          <div className="flex items-start gap-2">
-                            <span className="text-purple-400 mt-0.5">1.</span>
-                            <span>
-                              Terminate long-running analytics_rollup query
-                            </span>
-                          </div>
-                          <div className="flex items-start gap-2">
-                            <span className="text-purple-400 mt-0.5">2.</span>
-                            <span>
-                              Scale connection pool from 500 to 1000 connections
-                            </span>
-                          </div>
-                          <div className="flex items-start gap-2">
-                            <span className="text-purple-400 mt-0.5">3.</span>
-                            <span>
-                              Implement query optimization for authentication
-                              service
-                            </span>
-                          </div>
-                          <div className="text-xs text-purple-400 mt-2">
-                            ✓ Advanced reasoning and action planning complete
-                          </div>
-                        </div>
-                      ) : (
-                        <div className="text-slate-400 italic">
-                          Nova Act generating action plan...
-                        </div>
-                      )
-                    ) : (
-                      <div className="text-slate-400 italic">
-                        Nova Act ready for advanced reasoning and action
-                        planning
-                      </div>
-                    )}
-                  </div>
-                </CardContent>
-              </Card>
-
-              {/* Strands SDK Integration */}
-              <Card className="card-glass border-l-4 border-l-cyan-500">
-                <CardHeader className="pb-3">
-                  <CardTitle className="flex items-center gap-2 text-sm">
-                    <span className="text-cyan-400">🔗</span>
-                    Agent Lifecycle by Strands SDK
-                    <Badge
-                      variant="outline"
-                      className="bg-cyan-500/20 text-cyan-200 border-cyan-500/50 text-xs"
-                    >
-                      $3K Prize
-                    </Badge>
-                  </CardTitle>
-                </CardHeader>
-                <CardContent>
-                  <div className="text-sm text-slate-300">
-                    {incidentActive ? (
-                      <div className="space-y-2">
-                        <div className="flex justify-between items-center">
-                          <span>Status:</span>
-                          <Badge
-                            variant="secondary"
-                            className="bg-cyan-500/20 text-cyan-200"
-                          >
-                            {currentPhase === "complete"
-                              ? "Action Complete"
-                              : "Executing Action Plan"}
-                          </Badge>
-                        </div>
-                        <div className="flex justify-between items-center">
-                          <span>Phase:</span>
-                          <span className="text-cyan-400 capitalize">
-                            {currentPhase}
-                          </span>
-                        </div>
-                        <div className="flex justify-between items-center">
-                          <span>Agents Active:</span>
-                          <span className="text-cyan-400">
-                            {currentPhase === "idle"
-                              ? "0"
-                              : currentPhase === "detection"
-                              ? "1"
-                              : currentPhase === "diagnosis"
-                              ? "2"
-                              : currentPhase === "consensus"
-                              ? "3"
-                              : currentPhase === "resolution"
-                              ? "4"
-                              : "5"}
-                          </span>
-                        </div>
-                        <div className="text-xs text-cyan-400 mt-2">
-                          ✓ Enhanced agent lifecycle management active
-                        </div>
-                      </div>
-                    ) : (
-                      <div className="text-slate-400 italic">
-                        Strands SDK managing agent fabric and lifecycle
-                        coordination
-                      </div>
-                    )}
-                  </div>
-                </CardContent>
-              </Card>
-            </div>
-=======
->>>>>>> 4216b3eb
           </div>
         </TabsContent>
 
         {/* Decisions Tab - Enhanced with AWS Prize Modules */}
         <TabsContent value="decisions" data-testid="panel-decisions">
-<<<<<<< HEAD
-          <div className="space-y-6">
-=======
           <div className="space-y-4">
             {/* Nova Act Action Plan */}
             <NovaActModule />
@@ -1187,7 +1002,6 @@
             <StrandsSDKModule />
 
             {/* Decision Tree Analysis */}
->>>>>>> 4216b3eb
             {decisionTree ? (
               <Card className="card-glass">
                 <CardHeader>
@@ -1199,13 +1013,7 @@
                     <h3 className="text-lg font-medium mb-2">
                       Decision Tree Available
                     </h3>
-<<<<<<< HEAD
-                    <p className="text-sm">
-                      Root: {decisionTree.rootNode.label}
-                    </p>
-=======
                     <p className="text-sm">Root: {decisionTree.rootNode.label}</p>
->>>>>>> 4216b3eb
                     <p className="text-xs mt-2 text-slate-500">
                       Confidence:{" "}
                       {(decisionTree.rootNode.confidence * 100).toFixed(1)}%
@@ -1232,129 +1040,6 @@
                 </CardContent>
               </Card>
             )}
-<<<<<<< HEAD
-
-            {/* Prize-Winning Services in Resolution Context */}
-            {incidentActive &&
-              (currentPhase === "consensus" ||
-                currentPhase === "resolution" ||
-                currentPhase === "complete") && (
-                <div className="grid grid-cols-1 lg:grid-cols-2 gap-4">
-                  {/* Nova Act Action Plan */}
-                  <Card className="card-glass border-l-4 border-l-purple-500">
-                    <CardHeader className="pb-3">
-                      <CardTitle className="flex items-center gap-2 text-sm">
-                        <span className="text-purple-400">⚡</span>
-                        Action Plan by Nova Act
-                        <Badge
-                          variant="outline"
-                          className="bg-purple-500/20 text-purple-200 border-purple-500/50 text-xs"
-                        >
-                          $3K Prize
-                        </Badge>
-                      </CardTitle>
-                    </CardHeader>
-                    <CardContent>
-                      <div className="space-y-3">
-                        <div className="flex items-start gap-3 p-3 bg-purple-500/10 border border-purple-500/20 rounded-lg">
-                          <span className="text-purple-400 mt-0.5 font-bold">
-                            1.
-                          </span>
-                          <div>
-                            <div className="font-medium text-sm">
-                              Terminate Long Query
-                            </div>
-                            <div className="text-xs text-slate-400">
-                              Kill analytics_rollup query (47s runtime)
-                            </div>
-                          </div>
-                        </div>
-                        <div className="flex items-start gap-3 p-3 bg-purple-500/10 border border-purple-500/20 rounded-lg">
-                          <span className="text-purple-400 mt-0.5 font-bold">
-                            2.
-                          </span>
-                          <div>
-                            <div className="font-medium text-sm">
-                              Scale Connection Pool
-                            </div>
-                            <div className="text-xs text-slate-400">
-                              Increase from 500 to 1000 connections
-                            </div>
-                          </div>
-                        </div>
-                        <div className="flex items-start gap-3 p-3 bg-purple-500/10 border border-purple-500/20 rounded-lg">
-                          <span className="text-purple-400 mt-0.5 font-bold">
-                            3.
-                          </span>
-                          <div>
-                            <div className="font-medium text-sm">
-                              Optimize Queries
-                            </div>
-                            <div className="text-xs text-slate-400">
-                              Fix N+1 pattern in auth service
-                            </div>
-                          </div>
-                        </div>
-                      </div>
-                    </CardContent>
-                  </Card>
-
-                  {/* Strands SDK Agent Lifecycle */}
-                  <Card className="card-glass border-l-4 border-l-cyan-500">
-                    <CardHeader className="pb-3">
-                      <CardTitle className="flex items-center gap-2 text-sm">
-                        <span className="text-cyan-400">🔗</span>
-                        Agent Lifecycle by Strands SDK
-                        <Badge
-                          variant="outline"
-                          className="bg-cyan-500/20 text-cyan-200 border-cyan-500/50 text-xs"
-                        >
-                          $3K Prize
-                        </Badge>
-                      </CardTitle>
-                    </CardHeader>
-                    <CardContent>
-                      <div className="space-y-3">
-                        <div className="flex justify-between items-center p-2 bg-cyan-500/10 rounded">
-                          <span className="text-sm">Current State:</span>
-                          <Badge
-                            variant="secondary"
-                            className="bg-cyan-500/20 text-cyan-200"
-                          >
-                            {currentPhase === "complete"
-                              ? "Resolution Complete"
-                              : "Executing Actions"}
-                          </Badge>
-                        </div>
-                        <div className="flex justify-between items-center p-2 bg-cyan-500/10 rounded">
-                          <span className="text-sm">Active Agents:</span>
-                          <span className="text-cyan-400 font-mono">
-                            {currentPhase === "consensus"
-                              ? "3/5"
-                              : currentPhase === "resolution"
-                              ? "4/5"
-                              : "5/5"}
-                          </span>
-                        </div>
-                        <div className="flex justify-between items-center p-2 bg-cyan-500/10 rounded">
-                          <span className="text-sm">Coordination:</span>
-                          <span className="text-green-400 text-sm">
-                            ✓ Synchronized
-                          </span>
-                        </div>
-                        <div className="flex justify-between items-center p-2 bg-cyan-500/10 rounded">
-                          <span className="text-sm">Fabric Health:</span>
-                          <span className="text-green-400 text-sm">
-                            Optimal
-                          </span>
-                        </div>
-                      </div>
-                    </CardContent>
-                  </Card>
-                </div>
-              )}
-=======
->>>>>>> 4216b3eb
           </div>
         </TabsContent>
 
