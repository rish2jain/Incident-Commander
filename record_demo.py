--- conflicted
+++ resolved
@@ -2,56 +2,6 @@
 """
 Enhanced Demo Recording Script for Incident Commander - Hackathon 2025
 
-<<<<<<< HEAD
-Creates professional HD video recording with NEW 6-phase consolidated dashboard narrative.
-Re-records the demo on the unified SwarmAI Operations dashboard with precise timing.
-
-NEW Video Recording Plan (Total Time: 150 Seconds):
-
-Phase 1 & 2: Baseline & Predictive Prevention (30 Seconds)
-- Start on fully-loaded, consolidated SwarmAI Operations dashboard
-- (10s) Pan across Business Impact (Projected) module showing "$2.8M annual savings (Projected)"
-- (20s) Focus on Predictive Prevention System module showing prevention sequence
-- Proves 85% prevention claim
-
-Phase 3: Incident Trigger (10 Seconds)  
-- Pan to System Controls module
-- Click "Trigger Demo Incident" button - dashboard comes alive
-
-Phase 4: Byzantine Fault Tolerance (30 Seconds)
-- Focus on new Byzantine Fault Tolerance Status module
-- Show agent compromise sequence: 90.5% → 65.8% → 72.8%
-- Proves core technical claim
-
-Phase 5: AI Transparency & Prize-Winning Proof (60 Seconds)
-- Pan to Active Incidents, click "Database Cascade" to expand
-- (20s) "Reasoning" tab: Amazon Q Business + RAG Sources modules
-- (20s) "Decisions" tab: Nova Act Action Plan module  
-- (20s) Show "Agent lifecycle... managed by AWS Strands SDK" text
-- Proves $9K prize eligibility
-
-Phase 6: The Payoff (20 Seconds)
-- (10s) Collapse incident, show "Resolved" status
-- (10s) Business Impact updated with live data: "AI Time to Resolution: 2.5m"
-- Proves 95.2% MTTR improvement
-
-NEW Screenshot Recording Plan (7 Screenshots):
-1. Consolidated "Operations Hub" - entire dashboard in operational state
-2. Predictive Prevention in Action - close-up showing "Predictive alert triggered"
-3. Byzantine Fault Tolerance in Action - module at 65.8% compromise moment
-4. RAG & AI Reasoning - Reasoning tab with Q Business + RAG Sources
-5. AI Decision Making - Decisions tab with Nova Act Action Plan
-6. Strands SDK Integration - UI element mentioning Strands explicitly
-7. Final Payoff - Business Impact after resolution with live metrics
-
-Features:
-- Professional HD recording (1920x1080) 
-- Single unified dashboard demonstration
-- $9K prize eligibility proof (Q Business, Nova Act, Strands SDK)
-- Byzantine consensus visualization with precise timing
-- Business impact visualization ($2.8M savings, 458% ROI)
-- Judge-ready presentation format optimized for evaluation
-=======
 Creates professional HD video recording and comprehensive screenshots optimized for hackathon submission.
 Aligned with VIDEO_RECORDING_SCRIPT.md, MASTER_SUBMISSION_GUIDE.md and COMPREHENSIVE_JUDGE_GUIDE.md requirements.
 
@@ -74,7 +24,6 @@
 Phase 4 (75-100s): AWS Prize Proof (Amazon Q, RAG, Nova Act, Strands)
 Phase 5 (100-120s): Business Impact Payoff
 Phase 6 (120-150s): Industry Firsts Closer
->>>>>>> 344f5d04
 """
 
 import os
@@ -96,7 +45,7 @@
     from playwright.async_api import async_playwright, Page, Browser, BrowserContext
     import requests
 
-# Enhanced recording configuration for hackathon submission - New 150s format
+# Enhanced recording configuration for hackathon submission
 RECORDING_CONFIG = {
     "video_format": "webm",
     "video_quality": "high",
@@ -104,107 +53,12 @@
     "viewport": {"width": 1920, "height": 1080},
     "base_url": "http://localhost:3000",
     "backend_url": "http://localhost:8000",
-<<<<<<< HEAD
-    "recording_duration": 150,  # 150 seconds (2.5 minutes) for new 6-phase narrative
-=======
     "recording_duration": 150,  # 2.5 minutes (150 seconds) for hackathon demo
->>>>>>> 344f5d04
     "screenshot_quality": 100,
     "full_page_screenshots": True,
     "wait_for_animations": True,
 }
 
-<<<<<<< HEAD
-# New 6-Phase Demo Narrative (Total Time: 150 Seconds)
-# Updated for unified dashboard recording with 7 key screenshots
-DEMO_SCENARIOS = [
-    {
-        "name": "phase_1_2_baseline_predictive",
-        "url": "/demo",  # Unified SwarmAI Operations dashboard
-        "duration": 30,
-        "description": "Phase 1 & 2: Baseline & Predictive Prevention (30 Seconds)",
-        "business_focus": "Start on fully-loaded consolidated SwarmAI Operations dashboard",
-        "actions": ["wait_for_dashboard_load", "pan_business_impact_10s", "focus_predictive_prevention_20s"],
-        "key_points": [
-            "(10s) Pan across Business Impact (Projected) module showing '$2.8M annual savings (Projected)'",
-            "(20s) Focus on Predictive Prevention System module",
-            "Show 'Predictive alert triggered' → 'Time to impact' countdown → 'Incident Prevented Successfully'",
-            "Proves 85% prevention claim"
-        ],
-        "screenshots": [
-            {"name": "01_consolidated_operations_hub", "description": "Screenshot 1: The entire consolidated dashboard in 'All Systems Operational' state"},
-            {"name": "02_predictive_prevention_action", "description": "Screenshot 2: Close-up of Predictive Prevention System module showing 'Predictive alert triggered' status"}
-        ]
-    },
-    {
-        "name": "phase_3_incident_trigger",
-        "url": "/demo",
-        "duration": 10,
-        "description": "Phase 3: Incident Trigger (10 Seconds)",
-        "business_focus": "Pan to System Controls module and trigger demo",
-        "actions": ["pan_to_system_controls", "click_trigger_demo_incident"],
-        "key_points": [
-            "(10s) Pan to System Controls module",
-            "Click 'Trigger Demo Incident' button",
-            "Dashboard must come alive with new modules appearing"
-        ],
-        "screenshots": []
-    },
-    {
-        "name": "phase_4_byzantine_fault_tolerance",
-        "url": "/demo",
-        "duration": 30,
-        "description": "Phase 4: Byzantine Fault Tolerance (30 Seconds)",
-        "business_focus": "Show Byzantine Fault Tolerance Status module with agent compromise sequence",
-        "actions": ["wait_for_new_modules", "focus_byzantine_module_30s"],
-        "key_points": [
-            "(30s) Focus on new Byzantine Fault Tolerance Status module",
-            "Show entire 'agent compromise' sequence",
-            "Consensus score: 90.5% → 65.8% (compromise) → 72.8% (recovery)",
-            "Proves core technical claim of Byzantine fault tolerance"
-        ],
-        "screenshots": [
-            {"name": "03_byzantine_fault_tolerance_action", "description": "Screenshot 3: Close-up of Byzantine Fault Tolerance Status module frozen at moment of compromise (65.8%)"}
-        ]
-    },
-    {
-        "name": "phase_5_ai_transparency_prizes",
-        "url": "/demo",
-        "duration": 60,
-        "description": "Phase 5: AI Transparency & Prize-Winning Proof (60 Seconds)",
-        "business_focus": "Prove $9K prize eligibility through Active Incidents module interaction",
-        "actions": ["pan_to_active_incidents", "click_database_cascade", "show_reasoning_tab_20s", 
-                    "show_decisions_tab_20s", "show_strands_integration_20s"],
-        "key_points": [
-            "Pan to Active Incidents module, click 'Database Cascade' incident to expand",
-            "(20s) Click 'Reasoning' tab - show Analysis by Amazon Q Business + Evidence & RAG Sources",
-            "(20s) Click 'Decisions' tab - show Action Plan by Nova Act module", 
-            "(20s) Show 'Agent lifecycle... managed by AWS Strands SDK' text",
-            "Complete $9K prize eligibility proof"
-        ],
-        "screenshots": [
-            {"name": "04_rag_ai_reasoning", "description": "Screenshot 4: Expanded 'Reasoning' tab showing both Analysis by Amazon Q Business and Evidence & RAG Sources modules"},
-            {"name": "05_nova_act_decision_making", "description": "Screenshot 5: Expanded 'Decisions' tab showing Action Plan by Nova Act module"},
-            {"name": "06_strands_sdk_integration", "description": "Screenshot 6: Close-up of UI element explicitly mentioning Strands SDK integration"}
-        ]
-    },
-    {
-        "name": "phase_6_payoff",
-        "url": "/demo", 
-        "duration": 20,
-        "description": "Phase 6: The Payoff (20 Seconds)",
-        "business_focus": "Show resolution and updated business impact metrics",
-        "actions": ["collapse_incident", "pan_back_to_top", "show_final_business_impact"],
-        "key_points": [
-            "(10s) Collapse incident, show it marked 'Resolved' in Active Incidents list",
-            "(10s) Show Business Impact (Projected) updated with live demo data",
-            "Display 'Incidents Resolved Today: 1', 'AI Time to Resolution: 2.5m'",
-            "Proves 95.2% MTTR improvement"
-        ],
-        "screenshots": [
-            {"name": "07_final_business_impact", "description": "Screenshot 7: Business Impact (Projected) module after incident resolution showing final live metrics"}
-        ]
-=======
 # 6-Phase Demo Scenarios - Aligned with VIDEO_RECORDING_SCRIPT.md
 # Total: 150 seconds (2 minutes 30 seconds)
 DEMO_SCENARIOS = [
@@ -372,7 +226,6 @@
             "47 incidents resolved today, 0 human interventions"
         ],
         "screenshot_name": "08_industry_firsts_final"
->>>>>>> 344f5d04
     }
 ]
 
@@ -586,52 +439,6 @@
             print(f"⚠️  Dashboard readiness check failed: {e}")
             print("   Continuing with recording - some features may not be fully loaded")
             return False
-
-    async def focus_on_element(self, selectors: List[str], element_name: str, scroll_fallback_y: int = 0):
-        """Helper method to find, scroll to, and focus on an element."""
-        print(f"   🎯 Looking for {element_name}...")
-        
-        for selector in selectors:
-            try:
-                element = await self.page.query_selector(selector)
-                if element:
-                    # Scroll element into view
-                    await element.scroll_into_view_if_needed()
-                    await asyncio.sleep(1)
-                    
-                    # Hover to highlight
-                    await element.hover()
-                    await asyncio.sleep(1)
-                    
-                    print(f"   ✅ Found and focused on {element_name}: {selector}")
-                    return True
-            except Exception as e:
-                print(f"   ⚠️  Failed to focus on {selector}: {e}")
-                continue
-        
-        # Fallback scrolling
-        if scroll_fallback_y > 0:
-            print(f"   ⚠️  Using fallback scroll for {element_name} (y={scroll_fallback_y})")
-            await self.page.evaluate(f"window.scrollTo({{top: {scroll_fallback_y}, behavior: 'smooth'}})")
-            await asyncio.sleep(2)
-        
-        return False
-
-    async def smart_screenshot(self, filename: str, description: str, scenario: Dict[str, Any], focus_selectors: List[str] = None):
-        """Take a screenshot with optional element focusing."""
-        if focus_selectors:
-            # Try to focus on specific elements before screenshot
-            for selector in focus_selectors:
-                try:
-                    element = await self.page.query_selector(selector)
-                    if element:
-                        await element.scroll_into_view_if_needed()
-                        await asyncio.sleep(0.5)
-                        break
-                except:
-                    continue
-        
-        await self.take_screenshot(filename, description, scenario)
             
     async def record_scenario(self, scenario: Dict[str, Any]):
         """Record enhanced scenario with comprehensive documentation for hackathon submission."""
@@ -866,590 +673,21 @@
                 # Show service integration
                 await asyncio.sleep(3)
                 await self.take_screenshot(f"{scenario['name']}_integration", "Complete AWS AI portfolio integration", scenario)
-
-            # New actions for 6-phase consolidated dashboard narrative with proper scrolling and focus
-            elif action == "wait_for_dashboard_load":
-                # Initial wait for dashboard to fully load
-                await asyncio.sleep(3)
-                # Scroll to top to ensure we capture the full dashboard
-                await self.page.evaluate("window.scrollTo({top: 0, behavior: 'smooth'})")
-                await asyncio.sleep(2)
-                await self.take_screenshot("01_consolidated_operations_hub", "Screenshot 1: Entire consolidated dashboard in 'All Systems Operational' state", scenario)
-
-            elif action == "pan_business_impact_10s":
-                # (10s) Pan and focus on Business Impact (Projected) module
-                print("   🎯 Focusing on Business Impact module...")
-                
-                # Scroll to find Business Impact module
-                business_impact_selectors = [
-                    "[data-testid*='business-impact']",
-                    ".business-impact",
-                    ".card:has-text('Business Impact')",
-                    ".card:has-text('$2.8M')",
-                    ".metric-card:has-text('savings')"
-                ]
-                
-                focused = False
-                for selector in business_impact_selectors:
-                    try:
-                        element = await self.page.query_selector(selector)
-                        if element:
-                            await element.scroll_into_view_if_needed()
-                            await element.hover()
-                            await asyncio.sleep(2)
-                            focused = True
-                            print(f"   ✅ Found and focused on Business Impact: {selector}")
-                            break
-                    except:
-                        continue
-                
-                if not focused:
-                    # Fallback: scroll to a specific position where business metrics typically are
-                    await self.page.evaluate("window.scrollTo({top: 200, behavior: 'smooth'})")
-                    await asyncio.sleep(2)
-                    print("   ⚠️  Using fallback scroll for Business Impact")
-                
-                await self.take_screenshot(f"{scenario['name']}_business_impact_pan", "Business Impact (Projected) module showing $2.8M annual savings", scenario)
-                await asyncio.sleep(3)  # Hold on business impact
-
-            elif action == "focus_predictive_prevention_20s":
-                # (20s) Focus on Predictive Prevention System module and show sequence
-                print("   🎯 Focusing on Predictive Prevention System...")
-                
-                # Scroll to find Predictive Prevention module
-                prevention_selectors = [
-                    "[data-testid*='predictive']",
-                    "[data-testid*='prevention']",
-                    ".predictive-prevention",
-                    ".card:has-text('Predictive')",
-                    ".card:has-text('Prevention')",
-                    ".alert-card",
-                    ".prevention-system"
-                ]
-                
-                focused = False
-                for selector in prevention_selectors:
-                    try:
-                        element = await self.page.query_selector(selector)
-                        if element:
-                            await element.scroll_into_view_if_needed()
-                            await element.hover()
-                            await asyncio.sleep(2)
-                            focused = True
-                            print(f"   ✅ Found and focused on Predictive Prevention: {selector}")
-                            break
-                    except:
-                        continue
-                
-                if not focused:
-                    # Fallback: scroll to middle section where prevention typically is
-                    await self.page.evaluate("window.scrollTo({top: 400, behavior: 'smooth'})")
-                    await asyncio.sleep(2)
-                    print("   ⚠️  Using fallback scroll for Predictive Prevention")
-                
-                await self.take_screenshot("02_predictive_prevention_action", "Screenshot 2: Predictive Prevention System module showing 'Predictive alert triggered' status", scenario)
-                await asyncio.sleep(15)  # Hold for remaining time
-
-            elif action == "pan_to_system_controls":
-                # Pan to System Controls module
-                await asyncio.sleep(3)
-
-            elif action == "click_trigger_demo_incident":
-                # (10s) Click Trigger Demo Incident button
-                trigger_selectors = [
-                    "button:has-text('Trigger Demo Incident')",
-                    "button:has-text('Trigger')",
-                    "button:has-text('🚨')",
-                    "[data-testid='demo-trigger']",
-                    ".demo-trigger-btn"
-                ]
-
-                triggered = False
-                for selector in trigger_selectors:
-                    try:
-                        trigger_button = await self.page.query_selector(selector)
-                        if trigger_button:
-                            await trigger_button.click()
-                            await asyncio.sleep(7)  # Wait for dashboard to come alive
-                            triggered = True
-                            break
-                    except:
-                        continue
-
-                if not triggered:
-                    print("   ⚠️  No demo trigger button found")
-
-            elif action == "wait_for_new_modules":
-                # Wait for new modules to appear after incident trigger
-                await asyncio.sleep(2)
-
-            elif action == "focus_byzantine_module_30s":
-                # (30s) Focus on Byzantine Fault Tolerance Status module
-                print("   🎯 Focusing on Byzantine Fault Tolerance module...")
-                await asyncio.sleep(3)  # Wait for module to appear after incident trigger
-                
-                # Scroll to find Byzantine Fault Tolerance module
-                byzantine_selectors = [
-                    "[data-testid*='byzantine']",
-                    "[data-testid*='fault-tolerance']",
-                    ".byzantine-status",
-                    ".fault-tolerance",
-                    ".card:has-text('Byzantine')",
-                    ".card:has-text('Consensus')",
-                    ".card:has-text('Fault Tolerance')",
-                    ".consensus-card",
-                    ".agent-status"
-                ]
-                
-                focused = False
-                for selector in byzantine_selectors:
-                    try:
-                        element = await self.page.query_selector(selector)
-                        if element:
-                            await element.scroll_into_view_if_needed()
-                            await element.hover()
-                            await asyncio.sleep(2)
-                            focused = True
-                            print(f"   ✅ Found and focused on Byzantine module: {selector}")
-                            break
-                    except:
-                        continue
-                
-                if not focused:
-                    # Fallback: scroll to lower section where new modules typically appear
-                    await self.page.evaluate("window.scrollTo({top: 600, behavior: 'smooth'})")
-                    await asyncio.sleep(2)
-                    print("   ⚠️  Using fallback scroll for Byzantine module")
-                
-                await self.take_screenshot("03_byzantine_fault_tolerance_action", "Screenshot 3: Byzantine Fault Tolerance Status module at moment of compromise (65.8%)", scenario)
-                await asyncio.sleep(25)  # Hold for remaining time to show consensus changes
-
-            elif action == "pan_to_active_incidents":
-                # Pan down to Active Incidents module
-                print("   🎯 Scrolling to Active Incidents module...")
-                
-                # Scroll to find Active Incidents module
-                incidents_selectors = [
-                    "[data-testid*='active-incidents']",
-                    "[data-testid*='incidents']",
-                    ".active-incidents",
-                    ".incidents-list",
-                    ".card:has-text('Active Incidents')",
-                    ".card:has-text('Incidents')",
-                    ".incident-container"
-                ]
-                
-                found = False
-                for selector in incidents_selectors:
-                    try:
-                        element = await self.page.query_selector(selector)
-                        if element:
-                            await element.scroll_into_view_if_needed()
-                            await asyncio.sleep(2)
-                            found = True
-                            print(f"   ✅ Found Active Incidents: {selector}")
-                            break
-                    except:
-                        continue
-                
-                if not found:
-                    # Fallback: scroll to bottom section where incidents typically are
-                    await self.page.evaluate("window.scrollTo({top: 800, behavior: 'smooth'})")
-                    await asyncio.sleep(2)
-                    print("   ⚠️  Using fallback scroll for Active Incidents")
-
-            elif action == "click_database_cascade":
-                # Click Database Cascade incident to expand
-                print("   🎯 Looking for Database Cascade incident...")
-                
-                incident_selectors = [
-                    "button:has-text('Database Cascade')",
-                    ".incident-item:has-text('Database')",
-                    "[data-testid='incident-database-cascade']",
-                    ".incident-card:has-text('Database')",
-                    ".card:has-text('Database Cascade')",
-                    ".incident:has-text('Database')",
-                    "div:has-text('Database Cascade')",
-                    "[data-testid*='database']"
-                ]
-
-                expanded = False
-                for selector in incident_selectors:
-                    try:
-                        incident = await self.page.query_selector(selector)
-                        if incident:
-                            await incident.scroll_into_view_if_needed()
-                            await incident.click()
-                            await asyncio.sleep(3)
-                            expanded = True
-                            print(f"   ✅ Clicked Database Cascade incident: {selector}")
-                            break
-                    except:
-                        continue
-
-                if not expanded:
-                    print("   ⚠️  Database Cascade incident not found - taking screenshot of available incidents")
-                    await self.take_screenshot(f"{scenario['name']}_available_incidents", "Available incidents for expansion", scenario)
-
-            elif action == "show_reasoning_tab_20s":
-                # (20s) Click Reasoning tab and show Q Business + RAG Sources
-                print("   🎯 Looking for Reasoning tab...")
-                
-                tab_selectors = [
-                    "button:has-text('Reasoning')",
-                    "[data-testid='tab-reasoning']",
-                    ".tab-reasoning",
-                    ".tab:has-text('Reasoning')",
-                    "[role='tab']:has-text('Reasoning')",
-                    "a:has-text('Reasoning')"
-                ]
-
-                tab_found = False
-                for selector in tab_selectors:
-                    try:
-                        tab = await self.page.query_selector(selector)
-                        if tab:
-                            await tab.scroll_into_view_if_needed()
-                            await tab.click()
-                            await asyncio.sleep(3)
-                            tab_found = True
-                            print(f"   ✅ Clicked Reasoning tab: {selector}")
-                            break
-                    except:
-                        continue
-
-                if not tab_found:
-                    print("   ⚠️  Reasoning tab not found - taking screenshot of current expanded incident")
-
-                # Look for Amazon Q Business and RAG Sources modules
-                await asyncio.sleep(2)
-                
-                # Try to focus on Q Business module
-                q_business_selectors = [
-                    "[data-testid*='amazon-q']",
-                    "[data-testid*='q-business']", 
-                    ".amazon-q-analysis",
-                    ".q-business",
-                    ".card:has-text('Amazon Q')",
-                    ".analysis:has-text('Q Business')"
-                ]
-                
-                for selector in q_business_selectors:
-                    try:
-                        element = await self.page.query_selector(selector)
-                        if element:
-                            await element.scroll_into_view_if_needed()
-                            await asyncio.sleep(1)
-                            print(f"   ✅ Found Amazon Q module: {selector}")
-                            break
-                    except:
-                        continue
-
-                await self.take_screenshot("04_rag_ai_reasoning", "Screenshot 4: Reasoning tab showing both Analysis by Amazon Q Business and Evidence & RAG Sources modules", scenario)
-                await asyncio.sleep(15)  # Hold for remaining time
-
-            elif action == "show_decisions_tab_20s":
-                # (20s) Click Decisions tab and show Nova Act plan
-                print("   🎯 Looking for Decisions tab...")
-                
-                tab_selectors = [
-                    "button:has-text('Decisions')",
-                    "[data-testid='tab-decisions']",
-                    ".tab-decisions",
-                    ".tab:has-text('Decisions')",
-                    "[role='tab']:has-text('Decisions')",
-                    "a:has-text('Decisions')"
-                ]
-
-                tab_found = False
-                for selector in tab_selectors:
-                    try:
-                        tab = await self.page.query_selector(selector)
-                        if tab:
-                            await tab.scroll_into_view_if_needed()
-                            await tab.click()
-                            await asyncio.sleep(3)
-                            tab_found = True
-                            print(f"   ✅ Clicked Decisions tab: {selector}")
-                            break
-                    except:
-                        continue
-
-                if not tab_found:
-                    print("   ⚠️  Decisions tab not found - taking screenshot of current view")
-
-                # Look for Nova Act module
-                await asyncio.sleep(2)
-                
-                nova_act_selectors = [
-                    "[data-testid*='nova-act']",
-                    "[data-testid*='action-plan']",
-                    ".nova-act",
-                    ".action-plan",
-                    ".card:has-text('Nova Act')",
-                    ".card:has-text('Action Plan')",
-                    ".decisions:has-text('Nova')"
-                ]
-                
-                for selector in nova_act_selectors:
-                    try:
-                        element = await self.page.query_selector(selector)
-                        if element:
-                            await element.scroll_into_view_if_needed()
-                            await asyncio.sleep(1)
-                            print(f"   ✅ Found Nova Act module: {selector}")
-                            break
-                    except:
-                        continue
-
-                await self.take_screenshot("05_nova_act_decision_making", "Screenshot 5: Decisions tab showing Action Plan by Nova Act module", scenario)
-                await asyncio.sleep(15)  # Hold for remaining time
-
-            elif action == "show_strands_integration_20s":
-                # (20s) Show Strands SDK integration text
-                print("   🎯 Looking for Strands SDK integration...")
-                
-                # Look for Strands SDK mentions
-                strands_selectors = [
-                    "[data-testid*='strands']",
-                    ".strands-sdk",
-                    ".footer:has-text('Strands')",
-                    ".card:has-text('Strands')",
-                    "div:has-text('AWS Strands SDK')",
-                    "span:has-text('Strands')",
-                    ".agent-lifecycle",
-                    ".sdk-integration"
-                ]
-                
-                found_strands = False
-                for selector in strands_selectors:
-                    try:
-                        element = await self.page.query_selector(selector)
-                        if element:
-                            await element.scroll_into_view_if_needed()
-                            await element.hover()
-                            await asyncio.sleep(2)
-                            found_strands = True
-                            print(f"   ✅ Found Strands SDK reference: {selector}")
-                            break
-                    except:
-                        continue
-                
-                if not found_strands:
-                    # Scroll to footer area where SDK credits typically are
-                    await self.page.evaluate("window.scrollTo({top: document.body.scrollHeight, behavior: 'smooth'})")
-                    await asyncio.sleep(2)
-                    print("   ⚠️  Scrolled to footer to look for Strands SDK")
-
-                await self.take_screenshot("06_strands_sdk_integration", "Screenshot 6: UI element explicitly mentioning Strands SDK integration", scenario)
-                await asyncio.sleep(15)  # Hold for remaining time
-
-            elif action == "collapse_incident":
-                # Collapse the expanded incident
-                collapse_selectors = [
-                    "button:has-text('Collapse')",
-                    ".incident-collapse",
-                    "[data-testid='incident-collapse']",
-                    ".close-button"
-                ]
-
-                for selector in collapse_selectors:
-                    try:
-                        collapse = await self.page.query_selector(selector)
-                        if collapse:
-                            await collapse.click()
-                            await asyncio.sleep(2)
-                            break
-                    except:
-                        continue
-
-            elif action == "pan_back_to_top":
-                # (10s) Scroll back to top and show resolved status
-                await self.page.evaluate("window.scrollTo({top: 0, behavior: 'smooth'})")
-                await asyncio.sleep(3)
-                await asyncio.sleep(7)  # Show incident marked as resolved
-
-            elif action == "show_final_business_impact":
-                # (10s) Show updated Business Impact with live demo data
-                print("   🎯 Focusing on final Business Impact metrics...")
-                
-                # Scroll back to Business Impact module
-                business_impact_selectors = [
-                    "[data-testid*='business-impact']",
-                    ".business-impact",
-                    ".card:has-text('Business Impact')",
-                    ".card:has-text('$2.8M')",
-                    ".metric-card:has-text('savings')",
-                    ".card:has-text('AI Time to Resolution')",
-                    ".metrics-summary"
-                ]
-                
-                focused = False
-                for selector in business_impact_selectors:
-                    try:
-                        element = await self.page.query_selector(selector)
-                        if element:
-                            await element.scroll_into_view_if_needed()
-                            await element.hover()
-                            await asyncio.sleep(2)
-                            focused = True
-                            print(f"   ✅ Found final Business Impact: {selector}")
-                            break
-                    except:
-                        continue
-                
-                if not focused:
-                    # Scroll to top where business metrics typically are
-                    await self.page.evaluate("window.scrollTo({top: 0, behavior: 'smooth'})")
-                    await asyncio.sleep(2)
-                    print("   ⚠️  Scrolled to top for final Business Impact")
-
-                await self.take_screenshot("07_final_business_impact", "Screenshot 7: Business Impact module after incident resolution showing final live metrics", scenario)
-                await asyncio.sleep(5)  # Hold on final metrics
-
-            elif action == "focus_byzantine_module":
-                # Focus on Byzantine Fault Tolerance Status module
-                await asyncio.sleep(3)
-                await self.take_screenshot(f"{scenario['name']}_byzantine_overview", "Byzantine Fault Tolerance Status module", scenario)
-
-            elif action == "show_consensus_sequence":
-                # Show the consensus degradation and recovery sequence
-                await asyncio.sleep(5)
-                await self.take_screenshot(f"{scenario['name']}_consensus_sequence", "Byzantine consensus: 90.5% → 65.8% → 72.8% sequence", scenario)
-
-            elif action == "pan_to_active_incidents":
-                # Pan to Active Incidents module
-                await asyncio.sleep(2)
-
-            elif action == "expand_database_cascade":
-                # Click to expand the Database Cascade incident
-                incident_selectors = [
-                    "button:has-text('Database Cascade')",
-                    ".incident-item:has-text('Database')",
-                    "[data-testid='incident-database-cascade']"
-                ]
-
-                expanded = False
-                for selector in incident_selectors:
-                    try:
-                        incident = await self.page.query_selector(selector)
-                        if incident:
-                            await incident.click()
-                            await asyncio.sleep(2)
-                            expanded = True
-                            break
-                    except:
-                        continue
-
-                if not expanded:
-                    print("   ⚠️  Database Cascade incident not found")
-
-            elif action == "show_reasoning_tab":
-                # Click the Reasoning tab
-                tab_selectors = [
-                    "button:has-text('Reasoning')",
-                    "[data-testid='tab-reasoning']",
-                    ".tab-reasoning"
-                ]
-
-                for selector in tab_selectors:
-                    try:
-                        tab = await self.page.query_selector(selector)
-                        if tab:
-                            await tab.click()
-                            await asyncio.sleep(2)
-                            break
-                    except:
-                        continue
-
-            elif action == "show_q_business_analysis":
-                # Show the Amazon Q Business Analysis module
-                await asyncio.sleep(2)
-                await self.take_screenshot(f"{scenario['name']}_q_business", "Analysis by Amazon Q Business module", scenario)
-
-            elif action == "show_rag_sources":
-                # Show the Evidence & RAG Sources module
-                await asyncio.sleep(2)
-                await self.take_screenshot(f"{scenario['name']}_rag_sources", "Evidence & RAG Sources module showing past incident matches", scenario)
-
-            elif action == "show_decisions_tab":
-                # Click the Decisions tab
-                tab_selectors = [
-                    "button:has-text('Decisions')",
-                    "[data-testid='tab-decisions']",
-                    ".tab-decisions"
-                ]
-
-                for selector in tab_selectors:
-                    try:
-                        tab = await self.page.query_selector(selector)
-                        if tab:
-                            await tab.click()
-                            await asyncio.sleep(2)
-                            break
-                    except:
-                        continue
-
-            elif action == "show_nova_act_plan":
-                # Show the Action Plan by Nova Act module
-                await asyncio.sleep(3)
-                await self.take_screenshot(f"{scenario['name']}_nova_act", "Action Plan by Nova Act module", scenario)
-
-            elif action == "show_strands_integration":
-                # Show the Strands SDK integration text
-                await asyncio.sleep(2)
-                await self.take_screenshot(f"{scenario['name']}_strands", "Agent lifecycle managed by AWS Strands SDK", scenario)
-
-            elif action == "collapse_incident":
-                # Collapse the expanded incident
-                await asyncio.sleep(2)
-                # Try to find and click collapse button or click incident again
-                collapse_selectors = [
-                    "button:has-text('Collapse')",
-                    ".incident-collapse",
-                    "[data-testid='incident-collapse']"
-                ]
-
-                for selector in collapse_selectors:
-                    try:
-                        collapse = await self.page.query_selector(selector)
-                        if collapse:
-                            await collapse.click()
-                            await asyncio.sleep(1)
-                            break
-                    except:
-                        continue
-
-            elif action == "pan_to_top":
-                # Scroll back to top of dashboard
-                await self.page.evaluate("window.scrollTo({top: 0, behavior: 'smooth'})")
-                await asyncio.sleep(2)
-
-            elif action == "show_resolved_status":
-                # Show the resolved incident status
-                await asyncio.sleep(2)
-                await self.take_screenshot(f"{scenario['name']}_resolved", "Incident marked as 'Resolved' in Active Incidents", scenario)
-
-            elif action == "show_updated_business_impact":
-                # Show updated Business Impact with live demo data
-                await asyncio.sleep(2)
-                await self.take_screenshot(f"{scenario['name']}_final_impact", "Business Impact updated with live demo data", scenario)
-
+                
         except Exception as e:
             print(f"⚠️  Action '{action}' failed: {e}")
             # Take screenshot of current state even if action failed
             await self.take_screenshot(f"{scenario['name']}_error_state", f"State after failed action: {action}", scenario)
             
     async def record_complete_demo(self):
-        """Record the NEW 6-phase consolidated dashboard demo (150 seconds total)."""
+        """Record the complete enhanced demo experience optimized for hackathon submission."""
         self.recording_start_time = time.time()
         
-        print(f"\n🎬 Starting NEW 6-Phase Consolidated Dashboard Recording")
+        print(f"\n🎬 Starting Enhanced Hackathon Demo Recording")
         print(f"   📅 Session: {self.session_id}")
-        print(f"   🎯 NEW Format: 150 seconds on unified SwarmAI Operations dashboard")
-        print(f"   💰 Prize Categories: Best Bedrock, Amazon Q ($3K), Nova Act ($3K), Strands SDK ($3K)")
+        print(f"   🎯 Optimized for: AWS AI Agent Global Hackathon 2025")
+        print(f"   💰 Prize Categories: Best Bedrock, Amazon Q, Nova Act, Strands SDK")
         print(f"   📊 Business Impact: {BUSINESS_METRICS['annual_savings']} savings, {BUSINESS_METRICS['roi_percentage']} ROI")
-        print(f"   📸 7 Key Screenshots: Operations Hub → Prevention → Byzantine → Q Business → Nova Act → Strands → Final Impact")
         print("=" * 80)
         
         # Record each enhanced scenario
@@ -1472,11 +710,11 @@
         # Record completion metrics
         total_recording_time = time.time() - self.recording_start_time
         
-        print(f"\n🎉 NEW 6-Phase Consolidated Dashboard Recording Complete!")
+        print(f"\n🎉 Enhanced Demo Recording Complete!")
         print(f"   📅 Session: {self.session_id}")
-        print(f"   ⏱️  Total Duration: {total_recording_time:.1f}s (Target: 150s)")
-        print(f"   📸 Screenshots: {self.screenshot_count} captured (Target: 7 key screenshots)")
-        print(f"   🎬 Phases: {len(self.scenario_metrics)} recorded on unified dashboard")
+        print(f"   ⏱️  Total Duration: {total_recording_time:.1f}s ({total_recording_time/60:.1f} minutes)")
+        print(f"   📸 Screenshots: {self.screenshot_count} captured")
+        print(f"   🎬 Scenarios: {len(self.scenario_metrics)} recorded")
         print(f"   📁 Output: {self.output_dir}")
         
         return {
@@ -1766,14 +1004,14 @@
         recording_summary = await recorder.generate_comprehensive_summary()
         
         print("\n" + "=" * 80)
-        print("🎉 NEW 6-PHASE CONSOLIDATED DASHBOARD RECORDING COMPLETE!")
+        print("🎉 ENHANCED DEMO RECORDING COMPLETE!")
         print("=" * 80)
         print(f"📅 Session ID: {recording_results['session_id']}")
-        print(f"⏱️  Duration: {recording_results['total_duration']:.1f}s (Target: 150s)")
-        print(f"📸 Screenshots: {recording_results['screenshots_captured']} captured (Target: 7 key screenshots)")
-        print(f"🎬 Phases: {recording_results['scenarios_recorded']} recorded on unified dashboard")
-        print(f"💰 Business Value: {recording_results['business_metrics']['annual_savings']} savings demonstrated")
-        print(f"🏆 Prize Eligibility: $9K total (Q Business + Nova Act + Strands SDK) + Best Bedrock")
+        print(f"⏱️  Duration: {recording_results['total_duration']:.1f}s ({recording_results['total_duration']/60:.1f} min)")
+        print(f"📸 Screenshots: {recording_results['screenshots_captured']} captured")
+        print(f"🎬 Scenarios: {recording_results['scenarios_recorded']} recorded")
+        print(f"💰 Business Value: {recording_results['business_metrics']['annual_savings']} savings")
+        print(f"🏆 Prize Categories: {len(recording_results['aws_services'])} AWS AI services showcased")
         
         print(f"\n📁 Output Location: {recorder.output_dir}")
         print("📋 Files generated:")
@@ -1808,14 +1046,12 @@
 
 
 if __name__ == "__main__":
-    print("🎬 Starting NEW 6-Phase Consolidated Dashboard Recording...")
+    print("🎬 Starting Enhanced Demo Recording for Hackathon Submission...")
     print("🏆 AWS AI Agent Global Hackathon 2025")
-    print("⏱️  NEW Format: 150 seconds on unified SwarmAI Operations dashboard")
-    print("📸 NEW Screenshots: 7 key captures proving $9K prize eligibility")
     print("💡 Ensure dashboard is running: cd dashboard && npm run dev")
     print("💡 Ensure backend is running: python src/main.py")
     print("💡 Press Ctrl+C to stop recording early")
-    print("💡 Recording optimized for judge evaluation with precise timing")
+    print("💡 Recording will be optimized for judge evaluation")
     print()
     
     try:
